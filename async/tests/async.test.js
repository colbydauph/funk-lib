'use strict';

// modules
const { expect } = require('chai');
const sinon = require('sinon');
const R = require('ramda');

// local
const { isPromise } = require('../../is');
const { random } = require('../../number');

// local
const {
  callbackify,
  deferred,
  delay,
  every,
  everySeries,
  filter,
  filterSeries,
  find,
  findSeries,
  flatMap,
  flatMapSeries,
  forEach,
  forEachSeries,
  fromCallback,
  map,
  mapSeries,
  pipe,
  promisify,
  props,
  race,
  reduce,
  timeout,
  TimeoutError,
  toAsync,
} = require('..');

const assertIsParallel = async (isParallel, func) => {
  const iterable = R.range(0, 20);
  const out = [];
  await func(async (i) => {
    await delay(random(1, 2));
    out.push(i);
  }, iterable);
  
  if (isParallel) {
    expect(out)
      .to.have.members(iterable)
      .but.not.to.have.ordered.members(iterable);
  } else {
    expect(out)
      .to.have.ordered.members(iterable);
  }
  
};

const iterOf = (items) => (function* iter() {
  for (const item of items) yield item;
})();

// it('should work with sync functions');

describe('async lib', () => {
  
  describe('callbackify', () => {
    
    it('should return a function', () => {
      expect(callbackify(() => {})).to.be.a('function');
    });
    
    it('should call the wrapped function with the input args', (cb) => {
      const args = [1, 2, 3];
      const pred = sinon.stub().resolves();
      callbackify(pred)(...args, (err, res) => {
        expect(pred.args[0]).to.eql(args);
        cb(err);
      });
    });
        
    describe('async', () => {
    
      it('should call the callback with the resolved promise value', (cb) => {
        const result = {};
        callbackify(async () => result)(1, 2, 3, (err, res) => {
          expect(res).to.equal(result);
          cb(err);
        });
      });
      
      it('should call the callback with the rejected promise error', (cb) => {
        const error = Error('oops');
        callbackify(async () => {
          throw error;
        })(1, 2, 3, (err) => {
          expect(err).to.equal(error);
          cb();
        });
      });
      
    });
    
    describe('sync', () => {
      
      it('should call the callback with the resolved promise value', (cb) => {
        const result = {};
        callbackify(() => result)(1, 2, 3, (err, res) => {
          expect(res).to.equal(result);
          cb(err);
        });
      });
      
      it('should call the callback with the rejected promise error', (cb) => {
        const error = Error('oops');
        callbackify(async () => {
          throw error;
        })(1, 2, 3, (err) => {
          expect(err).to.equal(error);
          cb();
        });
      });
      
      // all callbacks are async
      it('should call callback asynchronously', () => {
        const stub = sinon.stub();
        callbackify(() => {})(1, stub);
        expect(stub.called).to.eql(false);
      });
      
    });
    
    it('should work on sync functions', (cb) => {
      const error = Error('oops');
      callbackify(() => {
        throw error;
      })(1, 2, 3, (err) => {
        expect(err).to.equal(error);
        cb();
      });
    });
    
  });
  
  describe('delay', () => {
    
    it('should resolve after n ms', async () => {
      const start = Date.now();
      await delay(50);
      const end = Date.now();
      expect(end - start).to.be.closeTo(50, 10);
    });
    
  });
  
  describe('deferred', () => {
    
    let promise, resolve, reject;
    beforeEach('', () => {
      ({ promise, resolve, reject } = deferred());
    });
    
    it('should create an externally resolvable promise', async () => {
      const res = { obj: true };
      resolve(res);
      const out = await promise;
      expect(out).to.equal(res);
    });
    
    it('should create an externally rejectable promise', async () => {
      const err = Error('oops');
      reject(err);
      await expect(promise).to.be.rejectedWith(err);
    });
    
  });
  
  describe('every', () => {
    
    let pred, iterable, output;
    beforeEach('stub', () => {
      pred = sinon.spy(async num => num < 20);
      iterable = R.range(0, 10);
      output = true;
    });
    
    it('should return true if all items pass predicate', async () => {
      await expect(every(pred, iterable))
        .to.eventually.eql(output);
    });
    
    it('should return false if any item does not pass predicate', async () => {
      iterable.push(50);
      await expect(every(pred, iterable))
        .to.eventually.eql(false);
    });
    
    xit('should run in parallel', async () => {
      await assertIsParallel(true, every);
    });
    
    // short circuit iteration
    xit('should eagerly resolve false');
    
    it('should be curried', async () => {
      await expect(every(pred)(iterable))
        .to.eventually.eql(output);
    });
    
  });
  
  describe('everySeries', () => {
    
    let pred, iterable, output;
    beforeEach('stub', () => {
      pred = async num => num < 20;
      iterable = R.range(0, 10);
      output = true;
    });
    
    it('should return true if all items pass predicate', async () => {
      await expect(everySeries(pred, iterable))
        .to.eventually.eql(output);
    });
    
    it('should return false if any item does not pass predicate', async () => {
      iterable.push(50);
      await expect(everySeries(pred, iterable))
        .to.eventually.eql(false);
    });
    
    xit('should run in series', async () => {
      // await assertIsParallel(false, everySeries);
    });
    
    it('should be curried', async () => {
      await expect(everySeries(pred)(iterable))
        .to.eventually.eql(output);
    });
    
  });
  
  describe('filter', () => {
    
    let pred, iterable, result;
    beforeEach('stub', () => {
      pred = async num => num > 5;
      iterable = R.range(0, 10);
      result = [6, 7, 8, 9];
    });
    
    it('should filter by predicate', async () => {
      await expect(filter(pred, iterable))
        .to.eventually.eql(result);
    });
    
    it('should run in parallel', async () => {
      await assertIsParallel(true, filter);
    });
    
    it('should propagate errors', async () => {
      const error = Error('woops');
      pred = () => {
        throw error;
      };
      await expect(filter(pred, iterable))
        .to.eventually.be.rejectedWith(error);
    });
    
    it('should be curried', async () => {
      await expect(filter(pred)(iterable))
        .to.eventually.eql(result);
    });
    
    // fixme
    xit('should work with iterables', async () => {
      iterable = iterOf(iterable);
      await expect(filter(pred, iterable))
        .to.eventually.eql([]);
    });
    
    it('should work with async iterables');
    
  });
  
  describe('filterSeries', () => {
    
    let pred, iterable;
    beforeEach('stub', () => {
      pred = async num => num > 5;
      iterable = R.range(0, 10);
    });
    
    it('should filter by predicate', async () => {
      await expect(filterSeries(pred, iterable))
        .to.eventually.eql([6, 7, 8, 9]);
    });
    
    it('should run in series', async () => {
      await assertIsParallel(false, filterSeries);
    });
    
    it('should propagate errors', async () => {
      const error = Error('woops');
      pred = () => {
        throw error;
      };
      await expect(filterSeries(pred, iterable))
        .to.eventually.be.rejectedWith(error);
    });
    
    it('should be curried', async () => {
      await expect(filterSeries(pred)(iterable))
        .to.eventually.eql([6, 7, 8, 9]);
    });
    
    it('should work with iterables');
    
    it('should work with async iterables');
    
  });
  
  describe('flatMap', () => {
    
    let pred, iterable, output;
    beforeEach('stub', () => {
      iterable = [1, 2, 3, 4, 5];
      pred = sinon.spy(async (num) => [num, `${ num }a`]);
      output = [1, '1a', 2, '2a', 3, '3a', 4, '4a', 5, '5a'];
    });
    
    it('should call predicate once for each item in iterable', async () => {
      await flatMap(pred, iterable);
      expect(pred.callCount).to.eql(5);
    });
    
    it('should call predicate with iterable element', async () => {
      await flatMap(pred, iterable);
      expect(pred.args.map(R.head)).to.eql(iterable);
    });
    
    it('should return concatenated results', async () => {
      await expect(flatMap(pred, iterable))
        .to.eventually.eql(output);
    });
    
    it('should run in parallel', async () => {
      await assertIsParallel(true, flatMap);
    });
    
    it('should be curried', async () => {
      await expect(flatMap(pred)(iterable))
        .to.eventually.eql(output);
    });

    it('should work with iterables', async () => {
      await flatMap(pred, iterOf(iterable));
      expect(pred.callCount).to.eql(5);
    });

    it('should work with async iterables');

  });
  
  describe('flatMapSeries', () => {
    
    let pred, iterable, output;
    beforeEach('stub', () => {
      iterable = [1, 2, 3, 4, 5];
      pred = sinon.spy((num) => [num, `${ num }a`]);
      output = [1, '1a', 2, '2a', 3, '3a', 4, '4a', 5, '5a'];
    });
    
    it('should call predicate once for each item in iterable', async () => {
      await flatMapSeries(pred, iterable);
      expect(pred.callCount).to.eql(5);
    });
    
    it('should call predicate with iterable element', async () => {
      await flatMapSeries(pred, iterable);
      expect(pred.args.map(R.head)).to.eql(iterable);
    });
    
    it('should return concatenated results', async () => {
      expect(flatMapSeries(pred, iterable))
        .to.eventually.eql(output);
    });
    
    it('should run in series', async () => {
      await assertIsParallel(false, flatMapSeries);
    });
    
    it('should be curried', async () => {
      expect(flatMapSeries(pred)(iterable))
        .to.eventually.eql(output);
    });

    it('should work with iterables', async () => {
      await flatMapSeries(pred, iterOf(iterable));
      expect(pred.callCount).to.eql(5);
    });

    it('should work with async iterables');

  });
  
  describe('find', () => {
    
    let pred, iterable, result;
    before('stub', () => {
      pred = async num => num > 5;
      iterable = R.range(0, 10);
      result = 6;
    });
    
    it('should return the first item with a truthy predicate', async () => {
      await expect(find(pred, iterable))
        .to.eventually.eql(result);
    });
    
    it('should should be curried', async () => {
      await expect(find(pred)(iterable))
        .to.eventually.eql(result);
    });
    
    it('should run in parallel', async () => {
      await assertIsParallel(true, find);
    });
    
    it('should should work with iterables', async () => {
      await expect(find(pred, iterOf(iterable)))
        .to.eventually.eql(result);
    });
    
    it('should work with async iterables');
    
    // short circuit iteration
    xit('should eagerly resolve found value');
    
    it('should return undefined if no item found', async () => {
      pred = num => num > 1000;
      await expect(find(pred, iterable))
        .to.eventually.eql(undefined);
    });
    
  });
  
  describe('findSeries', () => {
    
    let pred, iterable, result;
    before('stub', () => {
      pred = async num => num > 5;
      iterable = R.range(0, 10);
      result = 6;
    });
    
    it('should return the first item with a truthy predicate', async () => {
      await expect(findSeries(pred, iterable))
        .to.eventually.eql(result);
    });
    
    it('should should be curried', async () => {
      await expect(findSeries(pred)(iterable))
        .to.eventually.eql(result);
    });
    
    it('should run in series', async () => {
      await assertIsParallel(false, findSeries);
    });
    
    it('should should work with iterables', async () => {
      await expect(findSeries(pred, iterOf(iterable)))
        .to.eventually.eql(result);
    });
    
    it('should work with async iterables');
    
    it('should return undefined if no item found', async () => {
      pred = num => num > 1000;
      await expect(findSeries(pred, iterable))
        .to.eventually.eql(undefined);
    });
    
  });
  
  describe('forEach', () => {
    
    let pred, iterable;
    beforeEach('stub', () => {
      pred = sinon.stub();
      iterable = [1, 2, 3, 4, 5];
    });
    
    it('should call the predicate once per item', async () => {
      await forEach(pred, iterable);
      expect(pred.callCount).to.eql(iterable.length);
    });
    
    it('should call predicate with item', async () => {
      await forEach(pred, iterable);
      expect(pred.args.map(R.head)).to.eql(iterable);
    });
    
    it('should return the iterable', async () => {
      await expect(forEach((el) => el, iterable))
        .to.eventually.equal(iterable);
    });
    
    it('should run in parallel', async () => {
      await assertIsParallel(true, forEach);
    });
    
    it('should be curried', async () => {
      await forEach(pred)([1, 2, 3, 4, 5]);
      expect(pred.callCount).to.eql(5);
    });
    
    it('should work with iterables', async () => {
      await forEach(pred, iterOf(iterable));
      expect(pred.args.map(R.head)).to.eql(iterable);
    });
    
    it('should work with async iterables');
    
  });
  
  describe('forEachSeries', () => {
    
    let pred, iterable;
    beforeEach('stub', () => {
      pred = sinon.stub();
      iterable = [1, 2, 3, 4];
    });
    
    it('should call the predicate once per item', async () => {
      await forEachSeries(pred, iterable);
      expect(pred.callCount).to.eql(iterable.length);
    });
    
    it('should call predicate with item', async () => {
      await forEachSeries(pred, iterable);
      expect(pred.args.map(R.head)).to.eql(iterable);
    });
    
    it('should return the iterable', async () => {
      await expect(forEachSeries(() => {}, iterable))
        .to.eventually.equal(iterable);
    });
    
    it('should run in series', async () => {
      await assertIsParallel(false, forEachSeries);
    });
    
    it('should be curried', async () => {
      await forEachSeries(pred)([1, 2, 3, 4, 5]);
      expect(pred.callCount).to.eql(5);
    });
    
    it('should work with iterables', async () => {
      await forEachSeries(pred, iterOf(iterable));
      expect(pred.args.map(R.head)).to.eql(iterable);
    });
    
    it('should work with async iterables');
    
  });
  
  describe('fromCallback', () => {
    
    it('should create a promise resolved by the passed callback', async () => {
      const res = await fromCallback((cb) => {
        return cb(null, [1, 2, 3]);
      });
      expect(res).to.eql([1, 2, 3]);
    });
    
    it('should create a promise rejected by the passed callback', async () => {
      const error = Error('oops');
      await expect(fromCallback((cb) => cb(error))).to.be.rejectedWith(error);
    });
    
  });
  
  describe('map', () => {
    
    let pred, iterable, result;
    beforeEach(() => {
      pred = async num => num + 10;
      iterable = R.range(0, 5);
      result = [10, 11, 12, 13, 14];
    });
    
    it('should map with async predicate', async () => {
      await expect(map(pred, iterable))
        .to.eventually.eql(result);
    });
    
    it('should run in series', async () => {
      await assertIsParallel(true, map);
    });
    
    it('should propagate errors', async () => {
      const error = Error('oops');
      pred = () => {
        throw error;
      };
      await expect(map(pred, iterable))
        .to.be.rejectedWith(error);
    });
    
    it('should be curried', async () => {
      await expect(map(pred)(iterable))
        .to.eventually.eql(result);
    });
    
<<<<<<< HEAD
    it('should work on objects');
=======
    it('should work with iterables', async () => {
      await expect(map(pred, iterOf(iterable)))
        .to.eventually.eql(result);
    });
    
    xit('should work with async iterables');
    
    it('should work on objects?');
>>>>>>> 21b92406
    
  });
  
  describe('mapSeries', () => {
    
    let pred, iterable, result;
    beforeEach(() => {
      pred = async num => num + 10;
      iterable = R.range(0, 5);
      result = [10, 11, 12, 13, 14];
    });
    
    it('should map with async predicate', async () => {
      await expect(mapSeries(pred, iterable))
        .to.eventually.eql(result);
    });
    
    it('should run in series', async () => {
      await assertIsParallel(false, mapSeries);
    });
    
    it('should propagate errors', async () => {
      const error = Error('oops');
      pred = () => {
        throw error;
      };
      await expect(mapSeries(pred, iterable))
        .to.be.rejectedWith(error);
    });
    
    it('should be curried', async () => {
      await expect(mapSeries(pred)(iterable))
        .to.eventually.eql(result);
    });
    
    it('should work with iterables', async () => {
      await expect(mapSeries(pred, iterOf(iterable)))
        .to.eventually.eql(result);
    });
    
    it('should work with async iterables');
    
  });
  
  describe('pipe', () => {
    
    let funcs;
    beforeEach('setup', () => {
      funcs = [
        async ({ id }) => id,
        async num => num + 100,
        async num => +[...`${ num }`].reverse().join(''),
      ];
    });
    
    it('should perform left-to-right function composition of async functions', async () => {
      const composed = pipe(...funcs);
      const input = { id: 123 };
      await expect(composed(input)).to.eventually.eql(322);
    });
    
  });
  
  describe('promisify', () => {
    
    it('should return a function', () => {
      expect(promisify(() => {})).to.be.a('function');
    });
    
    it('should return a promise from the wrapped function', () => {
      const promise = promisify(() => {})();
      expect(isPromise(promise)).to.eql(true);
    });
    
    it('should resolve with the callback results', async () => {
      const result = await promisify((one, two, three, done) => {
        return done(null, R.sum([one, two, three]));
      })(1, 2, 3);
      expect(result).to.eql(6);
    });
    
    it('should reject with the callback error', async () => {
      const error =  Error('oops');
      await expect(promisify((one, done) => done(error))(1))
        .to.be.rejectedWith(error);
    });
    
  });
  
  describe('props', () => {
    
    it('should resolve object values', async () => {
      const input = {
        one: Promise.resolve(1),
        two: Promise.resolve(2),
        three: Promise.resolve(3),
      };
      await expect(props(input)).to.eventually.eql({
        one: 1,
        two: 2,
        three: 3,
      });
    });
    
    it('should reject if any promise rejects', async () => {
      const err = Error('oops');
      const input = {
        one: Promise.resolve(1),
        two: Promise.reject(err),
        three: Promise.resolve(3),
      };
      await expect(props(input)).to.be.rejectedWith(err);
    });
        
    it('should work with arrays', async () => {
      const out = await props(['a', 'b', 'c']);
      expect(out).to.eql({
        0: 'a',
        1: 'b',
        2: 'c',
      });
    });
    
    it('should work with iterables?');
    
    it('should work with async iterables?');
    
  });
  
  describe('race', () => {
    
    it('should resolve the value of the first-resolved promise', async () => {
      await expect(race([
        delay(50).then(() => 'second'),
        delay(10).then(() => 'first'),
        delay(200).then(() => 'third'),
      ])).to.eventually.eql('first');
    });
    
    it('should reject if any promise rejects first', async () => {
      const error = Error('woops');
      await expect(race([
        delay(50).then(() => 'second'),
        delay(10).then(() => {
          throw error;
        }),
        delay(100).then(() => 'third'),
      ])).to.be.rejectedWith(error);
    });
    
    // spec says never resolve. logic says immediate resolve
    it('should ? if passed an empty array');
    
  });
  
  describe('reduce', () => {
    
    let pred, iterable, init;
    beforeEach('stub', () => {
      pred = sinon.spy((sum, num) => (sum + num));
      iterable = [1, 2, 3, 4, 5];
      init = 10;
    });
    
    let result;
    beforeEach('call', async () => {
      result = await reduce(pred, init, iterable);
    });
    
    it('should call predicate once for each item in iterable', async () => {
      expect(pred.callCount).to.eql(5);
    });
    
    it('should call predicate with accumulator and element', async () => {
      expect(pred.args.map(R.head)).to.eql([10, 11, 13, 16, 20]);
      expect(pred.args.map(R.nth(1))).to.eql(iterable);
    });
    
    it('should return the final accumulator value', async () => {
      expect(result).to.eql(25);
    });
    
    it('should work with iterables', async () => {
      await expect(reduce(pred, init, iterOf(iterable)))
        .to.eventually.eql(25);
    });
    
    it('should work with async iterables');
    
    it('should be curried', async () => {
      const result = await reduce(pred)(init)(iterable);
      expect(result).to.eql(25);
    });
    
  });
    
  describe('timeout', () => {
    
    it('should resolve if promise is resolved before timeout', async () => {
      const promise = delay(10).then(() => 'done');
      await expect(timeout(500, promise)).to.eventually.eql('done');
    });
    
    it('should be rejected with a TimeoutError if promise does not resolve before timeout', async () => {
      const promise = delay(500);
      await expect(timeout(10, promise))
        .to.be.rejectedWith(TimeoutError, 'timed out after 10ms');
    });
    
    it('should propagate promise errors', async () => {
      const error = Error('woops');
      const promise = delay(10).then(() => {
        throw error;
      });
      await expect(timeout(100, promise))
        .to.be.rejectedWith(error);
    });
    
  });
  
  describe('toAsync', () => {
    
    it('should return a function', () => {
      expect(toAsync(() => {})).to.be.a('function');
    });
    
    it('wrapped function should return a promise for the wrapped result', async () => {
      const output = {};
      const promise = toAsync(() => output)();
      expect(isPromise(promise)).to.eql(true);
      expect(await promise).to.equal(output);
    });
    
    it('wrapped function should return a promise for the wrapped error', async () => {
      const error = Error('oops');
      const promise = toAsync(() => {
        throw error;
      })();
      expect(isPromise(promise)).to.eql(true);
      await expect(promise).to.be.rejectedWith(error);
    });
    
  });
    
});<|MERGE_RESOLUTION|>--- conflicted
+++ resolved
@@ -8,6 +8,7 @@
 // local
 const { isPromise } = require('../../is');
 const { random } = require('../../number');
+const { from } = require('../../iterable/sync');
 
 // local
 const {
@@ -56,10 +57,6 @@
   
 };
 
-const iterOf = (items) => (function* iter() {
-  for (const item of items) yield item;
-})();
-
 // it('should work with sync functions');
 
 describe('async lib', () => {
@@ -274,7 +271,7 @@
     
     // fixme
     xit('should work with iterables', async () => {
-      iterable = iterOf(iterable);
+      iterable = from(iterable);
       await expect(filter(pred, iterable))
         .to.eventually.eql([]);
     });
@@ -354,7 +351,7 @@
     });
 
     it('should work with iterables', async () => {
-      await flatMap(pred, iterOf(iterable));
+      await flatMap(pred, from(iterable));
       expect(pred.callCount).to.eql(5);
     });
 
@@ -396,7 +393,7 @@
     });
 
     it('should work with iterables', async () => {
-      await flatMapSeries(pred, iterOf(iterable));
+      await flatMapSeries(pred, from(iterable));
       expect(pred.callCount).to.eql(5);
     });
 
@@ -428,7 +425,7 @@
     });
     
     it('should should work with iterables', async () => {
-      await expect(find(pred, iterOf(iterable)))
+      await expect(find(pred, from(iterable)))
         .to.eventually.eql(result);
     });
     
@@ -469,7 +466,7 @@
     });
     
     it('should should work with iterables', async () => {
-      await expect(findSeries(pred, iterOf(iterable)))
+      await expect(findSeries(pred, from(iterable)))
         .to.eventually.eql(result);
     });
     
@@ -516,7 +513,7 @@
     });
     
     it('should work with iterables', async () => {
-      await forEach(pred, iterOf(iterable));
+      await forEach(pred, from(iterable));
       expect(pred.args.map(R.head)).to.eql(iterable);
     });
     
@@ -557,7 +554,7 @@
     });
     
     it('should work with iterables', async () => {
-      await forEachSeries(pred, iterOf(iterable));
+      await forEachSeries(pred, from(iterable));
       expect(pred.args.map(R.head)).to.eql(iterable);
     });
     
@@ -613,18 +610,14 @@
         .to.eventually.eql(result);
     });
     
-<<<<<<< HEAD
-    it('should work on objects');
-=======
     it('should work with iterables', async () => {
-      await expect(map(pred, iterOf(iterable)))
+      await expect(map(pred, from(iterable)))
         .to.eventually.eql(result);
     });
     
     xit('should work with async iterables');
     
     it('should work on objects?');
->>>>>>> 21b92406
     
   });
   
@@ -661,7 +654,7 @@
     });
     
     it('should work with iterables', async () => {
-      await expect(mapSeries(pred, iterOf(iterable)))
+      await expect(mapSeries(pred, from(iterable)))
         .to.eventually.eql(result);
     });
     
@@ -808,7 +801,7 @@
     });
     
     it('should work with iterables', async () => {
-      await expect(reduce(pred, init, iterOf(iterable)))
+      await expect(reduce(pred, init, from(iterable)))
         .to.eventually.eql(25);
     });
     
