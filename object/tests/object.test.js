--- conflicted
+++ resolved
@@ -19,11 +19,7 @@
   mapValues,
   nestWith,
   pickAs,
-<<<<<<< HEAD
   toHumanJSON,
-=======
-  toHumanJson,
->>>>>>> 21b92406
 } = require('..');
 
 describe('object lib', () => {
@@ -289,7 +285,6 @@
     
   });
 
-<<<<<<< HEAD
   describe('toHumanJSON', () => {
     
     it('should return json with whitespace', () => {
@@ -300,17 +295,6 @@
         d: { 7: { 8: [9] } },
       };
       expect(toHumanJSON(obj)).to.eql(JSON.stringify(obj, null, 2));
-=======
-  describe('toHumanJson', () => {
-    
-    it('should serialize json with 2 spaces', () => {
-      const obj = {
-        one: { three: 3, four: 4 },
-        two: { five: { six: 6 } },
-        seven: [8, 9, { ten: 10 }],
-      };
-      expect(toHumanJson(obj)).to.eql(JSON.stringify(obj, null, 2));
->>>>>>> 21b92406
     });
     
   });
