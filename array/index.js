--- conflicted
+++ resolved
@@ -13,17 +13,12 @@
 // Array<V> -> Object<K, V>
 const toObj = R.pipe(R.toPairs, R.fromPairs);
 
-<<<<<<< HEAD
-// todo: deprecate
+// @deprecated
 // (A -> B) -> Array<A> -> Object<B, A>
-const toObjBy = R.indexBy;
-=======
-// @deprecated
 const toObjBy = R.curryN(2)(util.deprecate(
   R.indexBy,
-  'funk-lib/object/toObjBy is deprecated. use R.indexBy instead'
+  'funk-lib/object/toObjBy -> R.indexBy'
 ));
->>>>>>> 21b92406
 
 // select a random array item
 // Array<T> -> T
